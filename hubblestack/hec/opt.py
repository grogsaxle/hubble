--- conflicted
+++ resolved
@@ -79,17 +79,9 @@
             sfr = [sfr]
         for opt in sfr:
             final_opts = base_opts.copy()
-            if modality is 'grains.get':
-                options_for_grains_config &= set(opt.keys())
-                options = options_for_grains_config
-            elif 'grains.get' in MODALITIES:
-                options = set(opt.keys()) - options_for_grains_config
-            else:
-                options = set(opt.keys())
-            for k in options:
+            for k in opt:
                 j = nicknames.get(k, k)
                 if j in final_opts:
-<<<<<<< HEAD
                     # if j is one of the args that can be overridden and has been provided then do not update it
                     if j in {'token', 'index', 'port'}:
                         if not bool(confg("splunk_" + j, None)):
@@ -99,10 +91,6 @@
                         final_opts[j] = opt[k]
 
             if REQUIRED in final_opts.values():
-=======
-                    final_opts[j] = opt[k]
-            if modality is 'config.get' and REQUIRED in final_opts.values():
->>>>>>> db8a6db4
                 raise Exception('{0} must be specified in the {1} configs!'.format(req, space))
             ret.append(final_opts)
 
