--- conflicted
+++ resolved
@@ -100,13 +100,8 @@
             ''' pretend match.compound '''
             return value
 
-<<<<<<< HEAD
         __mods__ = {'cp.cache_file': cp_cache_file, 'match.compound': match_compound}
-=======
-        __mods__ = {'cp.cache_file': cp_cache_file}
-        __salt__ = {'match.compound': match_compound}
-        pulsar.__salt__ = __salt__
->>>>>>> 88c44217
+        pulsar.__salt__ = __mods__
         pulsar.__mods__ = __mods__
         get_top_data_config = pulsar.get_top_data(topfile)
         configs = ['salt://hubblestack_pulsar/' + config.replace('.', '/') + '.yaml'
@@ -124,13 +119,8 @@
             ''' pretend match.compound '''
             return value
 
-<<<<<<< HEAD
         __mods__ = {'cp.cache_file': cp_cache_file, 'match.compound': match_compound}
-=======
-        __mods__ = {'cp.cache_file': cp_cache_file}
-        __salt__ = {'match.compound': match_compound}
-        pulsar.__salt__ = __salt__
->>>>>>> 88c44217
+        pulsar.__salt__ = __mods__
         pulsar.__mods__ = __mods__
         result = pulsar.get_top_data(topfile)
         pulsar.__salt__ = {}
@@ -148,13 +138,8 @@
             ''' pretend match.compound '''
             return value
 
-<<<<<<< HEAD
         __mods__ = {'cp.cache_file': cp_cache_file, 'match.compound': match_compound}
-=======
-        __mods__ = {'cp.cache_file': cp_cache_file}
-        __salt__ = {'match.compound': match_compound}
-        pulsar.__salt__ = __salt__
->>>>>>> 88c44217
+        pulsar.__salt__ = __mods__
         pulsar.__mods__ = __mods__
         try:
             _result = pulsar.get_top_data(topfile)
